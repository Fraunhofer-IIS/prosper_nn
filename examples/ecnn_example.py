--- conflicted
+++ resolved
@@ -91,13 +91,7 @@
 with torch.no_grad():
     ecnn.eval()
 
-<<<<<<< HEAD
-    model_output = ecnn(example_pred_U, example_pred_Y[:past_horizon])
-=======
-    model_output = ecnn_model(
-        example_pred_U.to(device), example_pred_Y[:past_horizon].to(device)
-    )
->>>>>>> 99ef2689
+    model_output = ecnn(example_pred_U.to(device), example_pred_Y[:past_horizon])
     past_errors, forecast = torch.split(model_output, past_horizon)
     print("Forecast: {}".format(forecast))
     expected_timeseries = (
