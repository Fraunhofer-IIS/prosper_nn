import os
import sys
import inspect

current_dir = os.path.dirname(os.path.abspath(inspect.getfile(inspect.currentframe())))
parent_dir = os.path.dirname(current_dir)
sys.path.insert(0, parent_dir)

import torch
import torch.nn as nn
import torch.optim as optim

import prosper_nn.utils.generate_time_series_data as gtsd
import prosper_nn.utils.create_input_ecnn_hcnn as ci
import prosper_nn.models.ecnn as ecnn
import prosper_nn.models.ensemble as ensemble

# %% Define network parameters

n_features_U = 3
future_U = False
n_state_neurons = 3
batchsize = 1
past_horizon = 8
forecast_horizon = 4
init_state = torch.zeros(1, n_state_neurons)

n_data = 100
n_features_Y = 2
n_models = 3

device = torch.device("cuda" if torch.cuda.is_available() else "cpu")

# %% Generate dummy data
Y, U = gtsd.sample_data(n_data, n_features_Y, n_features_U)

Y_batches, U_batches = ci.create_input(
    Y, past_horizon, batchsize, U, future_U, forecast_horizon
)
Y_batches = Y_batches.to(device)
U_batches = U_batches.to(device)

targets = torch.zeros((n_models, past_horizon, batchsize, n_features_Y), device=device)

# Initialize Ecnn and an ensemble of it
ecnn = ecnn.ECNN(
    n_features_U=n_features_U,
    n_state_neurons=n_state_neurons,
    past_horizon=past_horizon,
    forecast_horizon=forecast_horizon,
    approach="backward",
    init_state=init_state,
    learn_init_state=True,
    n_features_Y=n_features_Y,
    future_U=future_U,
)

ensemble_model = ensemble.Ensemble(
<<<<<<< HEAD
    model=ecnn, n_models=n_models, initializer=torch.nn.init.kaiming_uniform_
)
=======
    model=ecnn_model, n_models=n_models, initializer=torch.nn.init.kaiming_uniform_
).to(device)
>>>>>>> 99ef2689

# %% Train model

optimizer = optim.Adam(ensemble_model.parameters(), lr=0.001)
loss_function = nn.MSELoss()

epochs = 10
total_loss = epochs * [0]
for epoch in range(epochs):
    for batch_index in range(0, U_batches.size(0)):
        ensemble_model.zero_grad()

        U_batch = U_batches[batch_index]
        Y_batch = Y_batches[batch_index]

        ensemble_output = ensemble_model(U_batch, Y_batch)
        outputs, mean = torch.split(ensemble_output, n_models)
        mean = torch.squeeze(mean, 0)
        past_errors, forecasts = torch.split(outputs, past_horizon, dim=1)

        loss = loss_function(past_errors, targets)

        loss.backward()
        optimizer.step()

        mean_loss = loss_function(mean[:past_horizon], targets[0])
        total_loss[epoch] += mean_loss.detach()

# %% Prediction
# example data for prediction
if future_U:
    example_pred_U = U[: (past_horizon + forecast_horizon)].unsqueeze(dim=1)
else:
    example_pred_U = U[:past_horizon].unsqueeze(dim=1)
example_pred_Y = Y[: (past_horizon + forecast_horizon)].unsqueeze(dim=1)

# predict with trained model
with torch.no_grad():
    ensemble_model.eval()

    ensemble_output = ensemble_model(
        example_pred_U.to(device), example_pred_Y[:past_horizon].to(device)
    )
    _, ensemble_forecast = torch.split(ensemble_output, past_horizon, dim=1)

    mean_forecast = ensemble_forecast[-1]<|MERGE_RESOLUTION|>--- conflicted
+++ resolved
@@ -56,13 +56,8 @@
 )
 
 ensemble_model = ensemble.Ensemble(
-<<<<<<< HEAD
     model=ecnn, n_models=n_models, initializer=torch.nn.init.kaiming_uniform_
-)
-=======
-    model=ecnn_model, n_models=n_models, initializer=torch.nn.init.kaiming_uniform_
 ).to(device)
->>>>>>> 99ef2689
 
 # %% Train model
 
