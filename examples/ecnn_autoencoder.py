import sys, os

# from models import hcnn
sys.path.append(os.path.abspath(".."))
sys.path.append(os.path.abspath("."))

import torch
import torch.nn as nn
import torch.optim as optim
import prosper_nn.utils.generate_time_series_data as gtsd
import prosper_nn.utils.create_input_ecnn_hcnn as ci
from prosper_nn.models.ecnn.ecnn import ECNN
from prosper_nn.utils import visualize_forecasts
from prosper_nn.models.autoencoder.autoencoder import Autoencoder

import matplotlib.pyplot as plt

# %% Define network parameters

n_target_features = 10  # overall number of outputs / outputs of autoencoder
n_features_U = 5  # input features of ecnn
future_U = True
n_state_neurons = 4  # hidden neurons of ecnn
past_horizon = 10  # past horizon of ecnn
forecast_horizon = 3  # forcast horizon of ecnn
n_features_Y = 3  # output features of ecnn / hidden neurons of autoencoder
batchsize = 5
init_state = torch.zeros(1, n_state_neurons)

device = torch.device("cuda" if torch.cuda.is_available() else "cpu")

# %% Initialise ECNN, autoencoder

# autoencoder
autoencoder = Autoencoder(n_target_features, n_features_Y)

# ecnn
ecnn = ECNN(
    n_features_U=n_features_U,
    n_state_neurons=n_state_neurons,
    past_horizon=past_horizon,
    forecast_horizon=forecast_horizon,
    cell_type="ecnn_cell",
    approach="backward",
    init_state=init_state,
    learn_init_state=True,
    n_features_Y=n_features_Y,
    future_U=future_U,
)

# module list to combine parameters of both models for training
<<<<<<< HEAD
modules = nn.ModuleList([autoencoder, ecnn])
=======
modules = nn.ModuleList([autoencoder, ecnn_model]).to(device)
>>>>>>> 99ef2689

# %% Creating dataset and targets

n_data = 1500
Y, U = gtsd.sample_data(n_data, n_target_features, n_features_U)
Y_batches, U_batches = ci.create_input(
    Y, past_horizon, batchsize, U, future_U, forecast_horizon
)
Y_batches = Y_batches.to(device)
U_batches = U_batches.to(device)

# targets are 0 because of error correction architecture of ecnn
targets = torch.zeros((past_horizon, batchsize, n_features_Y), device=device)

# %% Train model

# optimizer and error function
optimizer = optim.Adam(
    modules.parameters(), lr=0.01
)  # all parameters because of module list
loss_function = nn.MSELoss()
epochs = 10

# loss array
total_loss = epochs * [0]

for epoch in range(epochs):
    for batch_index in range(0, U_batches.shape[0]):
        modules.zero_grad()
        U_batch = U_batches[batch_index]
        Y_batch = Y_batches[batch_index]

        # passing Y through autoencoder
        autoencoder_output = autoencoder(Y_batch)
        # using autoencoder to compress Y
        Y_compressed = autoencoder.encode(Y_batch)

        # ecnn pass through
        ecnn_output = ecnn(U_batch, Y_compressed)
        past_error, forecast = torch.split(ecnn_output, past_horizon)

        # loss for ecnn -> output should be zero / compare to zero target
        loss_ecnn = loss_function(past_error, targets)
        # loss for autoencoder -> output should be input
        loss_autoencoder = loss_function(autoencoder_output, Y_batch)
        # overall loss
        loss = loss_ecnn + loss_autoencoder
        loss.backward()
        optimizer.step()
        total_loss[epoch] += loss.detach()
    if epoch % 5 == 0:
        print("epoch {}/{} completed. Loss: {}".format(epoch, epochs, loss.detach()))

# plot loss
plt.plot(total_loss)


# %% Example data for prediction test

if future_U:
    example_pred_U = torch.reshape(
        U[0 : (past_horizon + forecast_horizon), :],
        (past_horizon + forecast_horizon, 1, n_features_U),
    ).float()
else:
    example_pred_U = torch.reshape(
        U[0:past_horizon, :], (past_horizon, 1, n_features_U)
    ).float()
example_pred_Y = torch.reshape(
    Y[0 : (past_horizon + forecast_horizon), :],
    (past_horizon + forecast_horizon, 1, n_target_features),
).float()


# %% Predict with trained model

with torch.no_grad():
    # preparing model
    ecnn.eval()
    autoencoder.eval()
    ecnn.batchsize = 1

    # using autoencoder to compress Y
    example_pred_compressed_Y = autoencoder.encode(example_pred_Y.to(device))

    # feeding compressed Y and input U through the ecnn model
<<<<<<< HEAD
    ecnn_output = ecnn(example_pred_U, example_pred_compressed_Y[0:past_horizon])
=======
    ecnn_output = ecnn_model(
        example_pred_U.to(device), example_pred_compressed_Y[0:past_horizon]
    )
>>>>>>> 99ef2689
    past_predictions_compressed, forecast_compressed = torch.split(
        ecnn_output, past_horizon
    )

    # IMPORTANT FOR FORECAST / DIFFERENT TO TRAINING
    # using autoencoder to decompress ecnn output
    past_predictions = autoencoder.decode(past_predictions_compressed)
    forecast = autoencoder.decode(forecast_compressed)

    # adding Y to model's past prediction and concatenating it with the model's forecast
    forecast_timeseries = (
        torch.cat(
            (
                torch.add(past_predictions, example_pred_Y[:past_horizon].to(device)),
                forecast,
            ),
            dim=0,
        )
        .detach()
        .squeeze()
        .cpu()
    )
    # print forecast results
    visualize_forecasts.plot_time_series(
        forecast_timeseries[:, 0], example_pred_Y.squeeze(1)[:, 0]
    )<|MERGE_RESOLUTION|>--- conflicted
+++ resolved
@@ -49,11 +49,7 @@
 )
 
 # module list to combine parameters of both models for training
-<<<<<<< HEAD
 modules = nn.ModuleList([autoencoder, ecnn])
-=======
-modules = nn.ModuleList([autoencoder, ecnn_model]).to(device)
->>>>>>> 99ef2689
 
 # %% Creating dataset and targets
 
@@ -140,13 +136,7 @@
     example_pred_compressed_Y = autoencoder.encode(example_pred_Y.to(device))
 
     # feeding compressed Y and input U through the ecnn model
-<<<<<<< HEAD
-    ecnn_output = ecnn(example_pred_U, example_pred_compressed_Y[0:past_horizon])
-=======
-    ecnn_output = ecnn_model(
-        example_pred_U.to(device), example_pred_compressed_Y[0:past_horizon]
-    )
->>>>>>> 99ef2689
+    ecnn_output = ecnn(example_pred_U.to(device), example_pred_compressed_Y[0:past_horizon])
     past_predictions_compressed, forecast_compressed = torch.split(
         ecnn_output, past_horizon
     )
