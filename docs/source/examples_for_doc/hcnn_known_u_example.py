import prosper_nn.utils.generate_time_series_data as gtsd
import prosper_nn.utils.create_input_ecnn_hcnn as ci
from prosper_nn.models.hcnn_known_u import hcnn_known_u
import torch

# Define network parameters
n_features_U = 10  # setting this to zero reverts to vanilla HCNN with tf
batchsize = 5
past_horizon = 15
forecast_horizon = 5
n_state_neurons = 20
n_data = 50
n_features_Y = 5
sparsity = 0
teacher_forcing = 1
decrease_teacher_forcing = 0.0001

#  Generate data
Y, U = gtsd.sample_data(n_data, n_features_Y, n_features_U)
Y_batches, U_batches = ci.create_input(
    Y,
    past_horizon,
    batchsize,
    U,
    True,  # Has to be true for Hcnn_known_U
    forecast_horizon,
)

Y_batches.shape, U_batches.shape

# Initialize HCNN_KNOWN_U
hcnn_known_u = hcnn_known_u.HCNN_KNOWN_U(
    n_state_neurons,
    n_features_U,
    n_features_Y,
    past_horizon,
    forecast_horizon,
    sparsity,
    teacher_forcing=teacher_forcing,
<<<<<<< HEAD
    decrease_teacher_forcing=decrease_teacher_forcing )
=======
    decrease_teacher_forcing=decrease_teacher_forcing,
)
>>>>>>> 99ef2689

# setting the optimizer, loss and targets
optimizer = torch.optim.Adam(hcnn_known_u.parameters(), lr=0.01)
loss_function = torch.nn.MSELoss()
targets = torch.zeros((past_horizon, batchsize, n_features_Y))

# Train model
epochs = 150
for epoch in range(epochs):
    for batch_index in range(0, U_batches.shape[0]):
        hcnn_known_u.zero_grad()
        U_batch = U_batches[batch_index]
        Y_batch = Y_batches[batch_index]
<<<<<<< HEAD
        model_out = hcnn_known_u(U_batch,Y_batch)
        past_error , forecast = torch.split(model_out,past_horizon)
        losses = [loss_function(past_error[i], targets[i]) for i in range(past_horizon)]
        loss = sum(losses)
=======
        model_out = hcnn_known_u_model(U_batch, Y_batch)
        past_error, forecast = torch.split(model_out, past_horizon)
        loss = loss_function(past_error, targets)
>>>>>>> 99ef2689
        loss.backward()
        optimizer.step()<|MERGE_RESOLUTION|>--- conflicted
+++ resolved
@@ -37,12 +37,8 @@
     forecast_horizon,
     sparsity,
     teacher_forcing=teacher_forcing,
-<<<<<<< HEAD
-    decrease_teacher_forcing=decrease_teacher_forcing )
-=======
     decrease_teacher_forcing=decrease_teacher_forcing,
 )
->>>>>>> 99ef2689
 
 # setting the optimizer, loss and targets
 optimizer = torch.optim.Adam(hcnn_known_u.parameters(), lr=0.01)
@@ -56,15 +52,8 @@
         hcnn_known_u.zero_grad()
         U_batch = U_batches[batch_index]
         Y_batch = Y_batches[batch_index]
-<<<<<<< HEAD
         model_out = hcnn_known_u(U_batch,Y_batch)
-        past_error , forecast = torch.split(model_out,past_horizon)
-        losses = [loss_function(past_error[i], targets[i]) for i in range(past_horizon)]
-        loss = sum(losses)
-=======
-        model_out = hcnn_known_u_model(U_batch, Y_batch)
         past_error, forecast = torch.split(model_out, past_horizon)
         loss = loss_function(past_error, targets)
->>>>>>> 99ef2689
         loss.backward()
         optimizer.step()