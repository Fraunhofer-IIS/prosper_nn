import torch
from prosper_nn.models.deep_feed_forward.deep_feed_forward import DeepFeedForward

# Set model and data parameter
input_dim = 10
hidden_dim = 15
output_dim = 1
n_batches = 100
batchsize = 5
deepness = 3

# Initialise Deep Feedforward Neural Network
<<<<<<< HEAD
deepff = DeepFeedForward(input_dim=input_dim,
                         hidden_dim=hidden_dim,
                         output_dim=output_dim,
                         deepness=deepness)
=======
deepff_model = DeepFeedForward(
    input_dim=input_dim, hidden_dim=hidden_dim, output_dim=output_dim, deepness=deepness
)
>>>>>>> 99ef2689

X = torch.randn([n_batches, batchsize, input_dim])
Y = torch.randn([n_batches, batchsize, output_dim])

# Train Model
optimizer = torch.optim.Adam(deepff.parameters())
loss_function = torch.nn.MSELoss()

for epoch in range(10):
    for x, y in zip(X, Y):
        output = deepff(x)

        deepff.zero_grad()
        loss = sum([loss_function(output[i], y) for i in range(deepness)]) / deepness
        loss.backward()
        optimizer.step()<|MERGE_RESOLUTION|>--- conflicted
+++ resolved
@@ -10,16 +10,10 @@
 deepness = 3
 
 # Initialise Deep Feedforward Neural Network
-<<<<<<< HEAD
 deepff = DeepFeedForward(input_dim=input_dim,
                          hidden_dim=hidden_dim,
                          output_dim=output_dim,
                          deepness=deepness)
-=======
-deepff_model = DeepFeedForward(
-    input_dim=input_dim, hidden_dim=hidden_dim, output_dim=output_dim, deepness=deepness
-)
->>>>>>> 99ef2689
 
 X = torch.randn([n_batches, batchsize, input_dim])
 Y = torch.randn([n_batches, batchsize, output_dim])
