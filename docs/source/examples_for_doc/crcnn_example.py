--- conflicted
+++ resolved
@@ -14,13 +14,7 @@
 batchsize = 5
 
 # Initialise Causal-Retro-Causal Neural Network
-<<<<<<< HEAD
 crcnn = CRCNN(n_state_neurons, n_features_Y, past_horizon, forecast_horizon, n_branches)
-=======
-crcnn_model = CRCNN(
-    n_state_neurons, n_features_Y, past_horizon, forecast_horizon, n_branches
-)
->>>>>>> 99ef2689
 
 # Generate data with "unknown" variables U
 Y, U = gtsd.sample_data(n_data, n_features_Y=n_features_Y - 1, n_features_U=1)
@@ -39,13 +33,7 @@
         model_output = crcnn(Y_batch)
         past_errors, forecasts = torch.split(model_output, past_horizon, dim=1)
 
-<<<<<<< HEAD
         crcnn.zero_grad()
-        loss = sum([loss_function(past_errors[k, i], targets[i]) for i in range(past_horizon)
-            for k in range(n_branches - 1)]) / (past_horizon * n_branches)
-=======
-        crcnn_model.zero_grad()
         loss = loss_function(past_errors, targets)
->>>>>>> 99ef2689
         loss.backward()
         optimizer.step()