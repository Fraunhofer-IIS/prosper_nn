--- conflicted
+++ resolved
@@ -14,21 +14,11 @@
 batchsize = 1
 
 # Initialise Error Correction Neural Network
-<<<<<<< HEAD
 ecnn = ECNN(n_features_U,
             n_state_neurons,
             past_horizon,
             forecast_horizon,
             n_features_Y=n_features_Y)
-=======
-ecnn = ECNN(
-    n_features_U,
-    n_state_neurons,
-    past_horizon,
-    forecast_horizon,
-    n_features_Y=n_features_Y,
-)
->>>>>>> 99ef2689
 
 # Generate data
 Y, U = gtsd.sample_data(n_data, n_features_Y, n_features_U)
@@ -54,11 +44,6 @@
         past_error, forecast = torch.split(model_output, past_horizon)
 
         ecnn.zero_grad()
-<<<<<<< HEAD
-        loss = sum([loss_function(past_error[i], targets[i])
-            for i in range(past_horizon)]) / past_horizon
-=======
         loss = loss_function(past_error, targets)
->>>>>>> 99ef2689
         loss.backward()
         optimizer.step()